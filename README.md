--- conflicted
+++ resolved
@@ -21,11 +21,7 @@
 Add the following line to the `dependencies` table in your `Cargo.toml` file:
 
 ```
-<<<<<<< HEAD
-deepgram = "0.2.0-alpha.2"
-=======
 deepgram = "0.2.0-alpha.3"
->>>>>>> 27140272
 ```
 
 ## Development and Contributing
