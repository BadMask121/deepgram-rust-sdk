[package]
name = "deepgram"
<<<<<<< HEAD
version = "0.2.0-alpha.9"
=======
version = "0.2.0-alpha.10"
>>>>>>> 982a85ed
authors = ["Deepgram <developers@deepgram.com>"]
edition = "2021"
description = "Official Rust SDK for Deepgram's automated speech recognition APIs."
license = "MIT"
repository = "https://github.com/deepgram-devs/deepgram-rust-sdk"
keywords = ["deepgram", "asr", "transcription", "ai", "speech-to-text"]
categories = ["api-bindings", "multimedia::audio"]

# See more keys and their definitions at https://doc.rust-lang.org/cargo/reference/manifest.html

[dependencies]
# TODO Investigate which of these dependencies can go behind features.
bytes = "1"
futures = "0.3"
http = "0.2"
pin-project = "1"
reqwest = { version = "0.11.10", features = ["json", "stream"] }
serde = { version = "1", features = ["derive"] }
serde_json = "1"
thiserror = "1"
tokio = { version = "1", features = ["full"] }
tokio-tungstenite = { version = "0.17", features = ["native-tls"] }
tokio-util = { version = "0.7.1", features = ["codec", "io"] }
tungstenite = "0.17"
url = "2"
uuid = { version = "1", features = ["serde"] }

[dev-dependencies]
cpal = "0.13"
crossbeam = "0.8"<|MERGE_RESOLUTION|>--- conflicted
+++ resolved
@@ -1,10 +1,6 @@
 [package]
 name = "deepgram"
-<<<<<<< HEAD
-version = "0.2.0-alpha.9"
-=======
 version = "0.2.0-alpha.10"
->>>>>>> 982a85ed
 authors = ["Deepgram <developers@deepgram.com>"]
 edition = "2021"
 description = "Official Rust SDK for Deepgram's automated speech recognition APIs."
