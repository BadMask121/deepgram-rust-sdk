--- conflicted
+++ resolved
@@ -776,7 +776,7 @@
     /// # Examples
     ///
     /// ```
-    /// # use deepgram::transcription::prerecorded::{Options, Replace};
+    /// # use deepgram::transcription::prerecorded::options::{Options, Replace};
     /// #
     /// let options = Options::builder()
     ///     .replace([
@@ -793,7 +793,7 @@
     /// ```
     ///
     /// ```
-    /// # use deepgram::transcription::prerecorded::{Options, Replace};
+    /// # use deepgram::transcription::prerecorded::options::{Options, Replace};
     /// #
     /// let options1 = Options::builder()
     ///     .replace([Replace {
@@ -1399,10 +1399,7 @@
             .tag(["Tag 1"])
             .build();
 
-<<<<<<< HEAD
-        check_serialization(&options, "model=finance%3Aextra_crispy%3Aconversationalai&version=1.2.3&language=en-US&punctuate=true&profanity_filter=true&redact=pci&redact=ssn&diarize=true&ner=true&multichannel=true&alternatives=4&numerals=true&search=Rust&search=Deepgram&replace=Aaron%3AErin&keywords=Ferris&keywords=Cargo%3A-1.5&utterances=true&utt_split=0.9&tag=Tag+1");
-=======
-        check_serialization(&options, "tier=enhanced&model=finance%3Aextra_crispy%3Aconversationalai&version=1.2.3&language=en-US&punctuate=true&profanity_filter=true&redact=pci&redact=ssn&diarize=true&ner=true&multichannel=true&alternatives=4&numerals=true&search=Rust&search=Deepgram&keywords=Ferris&keywords=Cargo%3A-1.5&utterances=true&utt_split=0.9&tag=Tag+1");
+        check_serialization(&options, "tier=enhanced&model=finance%3Aextra_crispy%3Aconversationalai&version=1.2.3&language=en-US&punctuate=true&profanity_filter=true&redact=pci&redact=ssn&diarize=true&ner=true&multichannel=true&alternatives=4&numerals=true&search=Rust&search=Deepgram&replace=Aaron%3AErin&keywords=Ferris&keywords=Cargo%3A-1.5&utterances=true&utt_split=0.9&tag=Tag+1");
     }
 
     #[test]
@@ -1413,7 +1410,6 @@
         );
 
         check_serialization(&Options::builder().tier(Tier::Base).build(), "tier=base");
->>>>>>> ba205858
     }
 
     #[test]
